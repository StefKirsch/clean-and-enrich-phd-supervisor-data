--- conflicted
+++ resolved
@@ -66,20 +66,17 @@
    ```bash
    jupyter notebook
    ```
+   
+6. **(Optional) Use the polite pool or OpenAlex Premium**
 
-<<<<<<< HEAD
-=======
-6. **Run the Notebooks in this order:**
+    In order to use the [polite pool](https://docs.openalex.org/how-to-use-the-api/rate-limits-and-authentication#the-polite-pool), create a file `contact_email.txt` in the root folder of the project and specify your e-mail address.
+
+    ```contact_email.txt
+    mail@example.com
+    ```
+
+7. **Run the Notebooks in this order:**
    
    1. clean_data
-   2. subset
-   3. Open_Alex_Extraction
+   2. Open_Alex_Match
 
->>>>>>> 5b47a090
-6. **(Optional) Use the polite pool or OpenAlex Premium**
-
-In order to use the [polite pool](https://docs.openalex.org/how-to-use-the-api/rate-limits-and-authentication#the-polite-pool), create a file `contact_email.txt` in the root folder of the project and specify your e-mail address.
-
-```contact_email.txt
-mail@example.com
-```